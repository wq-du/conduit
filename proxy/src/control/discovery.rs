use std::collections::VecDeque;
use std::collections::hash_map::{Entry, HashMap};
use std::fmt::{self, Write};
use std::iter::IntoIterator;
use std::net::SocketAddr;
use std::sync::Arc;

use futures::{Async, Future, Poll, Stream};
use futures::sync::mpsc;
use futures_watch;
use http;
use tower::Service;
use tower_h2::{HttpService, BoxBody, RecvBody};
use tower_discover::{Change, Discover};
use tower_grpc as grpc;

use fully_qualified_authority::FullyQualifiedAuthority;

use conduit_proxy_controller_grpc::common::{Destination, TcpAddress};
use conduit_proxy_controller_grpc::destination::{
    Update as PbUpdate,
    WeightedAddr,
};
use conduit_proxy_controller_grpc::destination::update::Update as PbUpdate2;
use conduit_proxy_controller_grpc::destination::client::{Destination as DestinationSvc};
use transport::DnsNameAndPort;

use control::cache::{Cache, CacheChange, Exists};

use ::telemetry::metrics::prometheus::Labeled;

/// A handle to start watching a destination for address changes.
#[derive(Clone, Debug)]
pub struct Discovery {
    tx: mpsc::UnboundedSender<(DnsNameAndPort, mpsc::UnboundedSender<Update>)>,
}

/// A `tower_discover::Discover`, given to a `tower_balance::Balance`.
#[derive(Debug)]
pub struct Watch<B> {
    rx: mpsc::UnboundedReceiver<Update>,
    /// Map associating addresses with the `Store` for the watch on that
    /// service's metric labels (as provided by the Destination service).
    ///
    /// This is used to update the `Labeled` middleware on those services
    /// without requiring the service stack to be re-bound.
    metric_labels: HashMap<SocketAddr, futures_watch::Store<Option<DstLabels>>>,
    bind: B,
}

/// A background handle to eventually bind on the controller thread.
#[derive(Debug)]
pub struct Background {
    rx: mpsc::UnboundedReceiver<(DnsNameAndPort, mpsc::UnboundedSender<Update>)>,
    default_destination_namespace: String,
}

/// A future returned from `Background::work()`, doing the work of talking to
/// the controller destination API.
// TODO: debug impl
pub struct DiscoveryWork<T: HttpService<ResponseBody = RecvBody>> {
    default_destination_namespace: String,
    destinations: HashMap<DnsNameAndPort, DestinationSet<T>>,
    /// A queue of authorities that need to be reconnected.
    reconnects: VecDeque<DnsNameAndPort>,
    /// The Destination.Get RPC client service.
    /// Each poll, records whether the rpc service was till ready.
    rpc_ready: bool,
    /// A receiver of new watch requests.
    rx: mpsc::UnboundedReceiver<(DnsNameAndPort, mpsc::UnboundedSender<Update>)>,
}

#[derive(Clone, Debug, Hash, Eq, PartialEq)]
pub struct DstLabels(Arc<str>);

/// Any additional metadata describing a discovered service.
#[derive(Clone, Debug, Hash, Eq, PartialEq)]
pub struct Metadata {
    /// A set of Prometheus metric labels describing the destination.
    metric_labels: Option<DstLabels>,
}

struct DestinationSet<T: HttpService<ResponseBody = RecvBody>> {
<<<<<<< HEAD
    addrs: Exists<Cache<SocketAddr, Metadata>>,
    query: DestinationServiceQuery<T>,
=======
    addrs: Exists<Cache<SocketAddr, ()>>,
    query: Option<DestinationServiceQuery<T>>,
>>>>>>> 7d3b715c
    txs: Vec<mpsc::UnboundedSender<Update>>,
}

enum DestinationServiceQuery<T: HttpService<ResponseBody = RecvBody>> {
    NeedsReconnect,
    ConnectedOrConnecting {
        rx: UpdateRx<T>
    },
}

/// Receiver for destination set updates.
///
/// The destination RPC returns a `ResponseFuture` whose item is a
/// `Response<Stream>`, so this type holds the state of that RPC call ---
/// either we're waiting for the future, or we have a stream --- and allows
/// us to implement `Stream` regardless of whether the RPC has returned yet
/// or not.
///
/// Polling an `UpdateRx` polls the wrapped future while we are
/// `Waiting`, and the `Stream` if we are `Streaming`. If the future is `Ready`,
/// then we switch states to `Streaming`.
enum UpdateRx<T: HttpService<ResponseBody = RecvBody>> {
    Waiting(UpdateRsp<T::Future>),
    Streaming(grpc::Streaming<PbUpdate, T::ResponseBody>),
}

type UpdateRsp<F> =
    grpc::client::server_streaming::ResponseFuture<PbUpdate, F>;

/// Wraps the error types returned by `UpdateRx` polls.
///
/// An `UpdateRx` error is either the error type of the `Future` in the
/// `UpdateRx::Waiting` state, or the `Stream` in the `UpdateRx::Streaming`
/// state.
// TODO: impl Error?
#[derive(Debug)]
enum RxError<T> {
    Future(grpc::Error<T>),
    Stream(grpc::Error),
}

#[derive(Debug)]
enum Update {
    Insert(SocketAddr, Metadata),
    Remove(SocketAddr),
    ChangeMetadata(SocketAddr, Metadata),
}

/// Bind a `SocketAddr` with a protocol.
pub trait Bind {
    /// Requests handled by the discovered services
    type Request;

    /// Responses given by the discovered services
    type Response;

    /// Errors produced by the discovered services
    type Error;

    type BindError;

    /// The discovered `Service` instance.
    type Service: Service<Request = Self::Request, Response = Self::Response, Error = Self::Error>;

    /// Bind a socket address with a service.
    fn bind(&self, addr: &SocketAddr) -> Result<Self::Service, Self::BindError>;
}

/// Creates a "channel" of `Discovery` to `Background` handles.
///
/// The `Discovery` is used by a listener, the `Background` is consumed
/// on the controller thread.
pub fn new(default_destination_namespace: String) -> (Discovery, Background) {
    let (tx, rx) = mpsc::unbounded();
    (
        Discovery {
            tx,
        },
        Background {
            rx,
            default_destination_namespace,
        },
    )
}

// ==== impl Discovery =====

impl Discovery {
    /// Start watching for address changes for a certain authority.
    pub fn resolve<B>(&self, authority: &DnsNameAndPort, bind: B) -> Watch<B> {
        trace!("resolve; authority={:?}", authority);
        let (tx, rx) = mpsc::unbounded();
        self.tx
            .unbounded_send((authority.clone(), tx))
            .expect("unbounded can't fail");

        Watch {
            rx,
            metric_labels: HashMap::new(),
            bind,
        }
    }
}

// ==== impl Watch =====

impl<B> Watch<B> {
    fn update_metadata(&mut self,
                       addr: SocketAddr,
                       meta: Metadata)
                       -> Result<(), ()>
    {
        if let Some(store) = self.metric_labels.get_mut(&addr) {
            store.store(meta.metric_labels)
                .map_err(|e| {
                    error!("update_metadata: label store error: {:?}", e);
                })
                .map(|_| ())
        } else {
            // The store has already been removed, so nobody cares about
            // the metadata change.
            warn!(
                "update_metadata: ignoring ChangeMetadata for {:?},
                 the service no longer exists.",
                addr
            );
            Ok(())
        }
    }
}

impl<B, A> Discover for Watch<B>
where
    B: Bind<Request = http::Request<A>>,
{
    type Key = SocketAddr;
    type Request = B::Request;
    type Response = B::Response;
    type Error = B::Error;
    type Service = Labeled<B::Service>;
    type DiscoverError = ();

    fn poll(&mut self) -> Poll<Change<Self::Key, Self::Service>, Self::DiscoverError> {
        loop {
            let up = self.rx.poll();
            trace!("watch: {:?}", up);
            let update = try_ready!(up).expect("discovery stream must be infinite");

            match update {
                Update::Insert(addr, meta) => {
                    // Construct a watch for the `Labeled` middleware that will
                    // wrap the bound service, and insert the store into our map
                    // so it can be updated later.
                    let (watch_labels, update_labels) =
                        futures_watch::Watch::new(meta.metric_labels);
                    self.metric_labels.insert(addr, update_labels);

                    let service = self.bind.bind(&addr)
                        .map(|svc| Labeled::new(svc, watch_labels))
                        .map_err(|_| ())?;

                    return Ok(Async::Ready(Change::Insert(addr, service)))
                },
                Update::ChangeMetadata(addr, meta) => {
                    // Update metadata and continue polling `rx`.
                    self.update_metadata(addr, meta)?;
                },
                Update::Remove(addr) => {
                    // It's safe to drop the store handle here, even if
                    // the `Labeled` middleware using the watch handle
                    // still exists --- it will simply read the final
                    // value from the watch.
                    self.metric_labels.remove(&addr);
                    return Ok(Async::Ready(Change::Remove(addr)));
                },
            }
        }
    }
}

// ==== impl Background =====

impl Background {
    /// Bind this handle to start talking to the controller API.
    pub fn work<T>(self) -> DiscoveryWork<T>
    where T: HttpService<RequestBody = BoxBody, ResponseBody = RecvBody>,
          T::Error: fmt::Debug,
    {
        DiscoveryWork {
            default_destination_namespace: self.default_destination_namespace,
            destinations: HashMap::new(),
            reconnects: VecDeque::new(),
            rpc_ready: false,
            rx: self.rx,
        }
    }
}

// ==== impl DiscoveryWork =====

impl<T> DiscoveryWork<T>
where
    T: HttpService<RequestBody = BoxBody, ResponseBody = RecvBody>,
    T::Error: fmt::Debug,
{
    pub fn poll_rpc(&mut self, client: &mut T) {
        // This loop is make sure any streams that were found disconnected
        // in `poll_destinations` while the `rpc` service is ready should
        // be reconnected now, otherwise the task would just sleep...
        loop {
            self.poll_new_watches(client);
            self.poll_destinations();

            if self.reconnects.is_empty() || !self.rpc_ready {
                break;
            }
        }
    }

    fn poll_new_watches(&mut self, client: &mut T) {
        loop {
            // if rpc service isn't ready, not much we can do...
            match client.poll_ready() {
                Ok(Async::Ready(())) => {
                    self.rpc_ready = true;
                }
                Ok(Async::NotReady) => {
                    self.rpc_ready = false;
                    break;
                }
                Err(err) => {
                    warn!("Destination.Get poll_ready error: {:?}", err);
                    self.rpc_ready = false;
                    break;
                }
            }

            // handle any pending reconnects first
            if self.poll_reconnect(client) {
                continue;
            }

            // check for any new watches
            match self.rx.poll() {
                Ok(Async::Ready(Some((auth, tx)))) => {
                    trace!("Destination.Get {:?}", auth);
                    match self.destinations.entry(auth) {
                        Entry::Occupied(mut occ) => {
                            let set = occ.get_mut();
                            // we may already know of some addresses here, so push
                            // them onto the new watch first
                            match set.addrs {
                                Exists::Yes(ref cache) => {
                                    for (&addr, meta) in cache {
                                        let update = Update::Insert(
                                            addr,
                                            meta.clone()
                                        );
                                        tx.unbounded_send(update)
                                            .expect("unbounded_send does not fail");
                                    }
                                },
                                Exists::No | Exists::Unknown => (),
                            }
                            set.txs.push(tx);
                        }
                        Entry::Vacant(vac) => {
                            let query =
                                DestinationServiceQuery::connect_maybe(
                                    &self.default_destination_namespace,
                                    client,
                                    vac.key(),
                                    "connect");
                            vac.insert(DestinationSet {
                                addrs: Exists::Unknown,
                                query,
                                txs: vec![tx],
                            });
                        }
                    }
                }
                Ok(Async::Ready(None)) => {
                    trace!("Discover tx is dropped, shutdown?");
                    return;
                }
                Ok(Async::NotReady) => break,
                Err(_) => unreachable!("unbounded receiver doesn't error"),
            }
        }
    }

    /// Tries to reconnect next watch stream. Returns true if reconnection started.
    fn poll_reconnect(&mut self, client: &mut T) -> bool {
        debug_assert!(self.rpc_ready);

        while let Some(auth) = self.reconnects.pop_front() {
            if let Some(set) = self.destinations.get_mut(&auth) {
                set.query = DestinationServiceQuery::connect_maybe(
                    &self.default_destination_namespace,
                    client,
                    &auth,
                    "reconnect");
                return true;
            } else {
                trace!("reconnect no longer needed: {:?}", auth);
            }
        }
        false
    }

    fn poll_destinations(&mut self) {
        for (auth, set) in &mut self.destinations {
            let needs_reconnect = 'set: loop {
                let poll_result = match set.query {
                    None |
                    Some(DestinationServiceQuery::NeedsReconnect) => {
                        continue;
                    },
                    Some(DestinationServiceQuery::ConnectedOrConnecting{ ref mut rx }) => {
                        rx.poll()
                    }
                };

                match poll_result {
                    Ok(Async::Ready(Some(update))) => match update.update {
                        Some(PbUpdate2::Add(a_set)) => {
                            let set_labels = Arc::new(a_set.metric_labels);
                            let addrs = a_set.addrs.into_iter()
                                .filter_map(|pb|
                                    pb_to_addr_meta(pb, &set_labels)
                            );
                            set.add(auth, addrs)
                        },
                        Some(PbUpdate2::Remove(r_set)) =>
                            set.remove(
                                auth,
                                r_set.addrs.iter().filter_map(|addr| pb_to_sock_addr(addr.clone()))),
                        Some(PbUpdate2::NoEndpoints(no_endpoints)) =>
                            set.no_endpoints(auth, no_endpoints.exists),
                        None => (),
                    },
                    Ok(Async::Ready(None)) => {
                        trace!(
                            "Destination.Get stream ended for {:?}, must reconnect",
                            auth
                        );
                        break 'set true;
                    }
                    Ok(Async::NotReady) => break 'set false,
                    Err(err) => {
                        warn!("Destination.Get stream errored for {:?}: {:?}", auth, err);
                        break 'set true;
                    }
                }

            };
            if needs_reconnect {
                set.query = Some(DestinationServiceQuery::NeedsReconnect);
                set.reset_on_next_modification();
                self.reconnects.push_back(auth.clone());
            }
        }
    }
}


// ===== impl DestinationServiceQuery =====

impl<T: HttpService<RequestBody = BoxBody, ResponseBody = RecvBody>> DestinationServiceQuery<T> {
    // Initiates a query `query` to the Destination service and returns it as `Some(query)` if the
    // given authority's host is of a form suitable for using to query the Destination service.
    // Otherwise, returns `None`.
    fn connect_maybe(
        default_destination_namespace: &str,
        client: &mut T,
        auth: &DnsNameAndPort,
        connect_or_reconnect: &str)
        -> Option<Self>
    {
        trace!("DestinationServiceQuery {} {:?}", connect_or_reconnect, auth);
        FullyQualifiedAuthority::normalize(auth, default_destination_namespace)
            .map(|auth| {
                let req = Destination {
                    scheme: "k8s".into(),
                    path: auth.without_trailing_dot().to_owned(),
                };
                // TODO: Can grpc::Request::new be removed?
                let mut svc = DestinationSvc::new(client.lift_ref());
                let response = svc.get(grpc::Request::new(req));
                DestinationServiceQuery::ConnectedOrConnecting { rx: UpdateRx::Waiting(response) }
            })
    }
}

// ===== impl DestinationSet =====

impl <T: HttpService<ResponseBody = RecvBody>> DestinationSet<T> {
    fn reset_on_next_modification(&mut self) {
        match self.addrs {
            Exists::Yes(ref mut cache) => {
                cache.set_reset_on_next_modification();
            },
            Exists::No |
            Exists::Unknown => (),
        }
    }

<<<<<<< HEAD
    fn add<A>(&mut self, authority_for_logging: &FullyQualifiedAuthority, addrs_to_add: A)
        where A: Iterator<Item = (SocketAddr, Metadata)>
=======
    fn add<A>(&mut self, authority_for_logging: &DnsNameAndPort, addrs_to_add: A)
        where A: Iterator<Item = SocketAddr>
>>>>>>> 7d3b715c
    {
        let mut cache = match self.addrs.take() {
            Exists::Yes(mut cache) => cache,
            Exists::Unknown | Exists::No => Cache::new(),
        };
        cache.update_union(
            addrs_to_add,
            &mut |(addr, meta), change| Self::on_change(
                &mut self.txs,
                authority_for_logging,
                addr,
                meta,
                change));
        self.addrs = Exists::Yes(cache);
    }

    fn remove<A>(&mut self, authority_for_logging: &DnsNameAndPort, addrs_to_remove: A)
        where A: Iterator<Item = SocketAddr>
    {
        let cache = match self.addrs.take() {
            Exists::Yes(mut cache) => {
                cache.remove(
                    addrs_to_remove,
                    &mut |(addr, meta), change| Self::on_change(
                        &mut self.txs,
                        authority_for_logging,
                        addr,
                        meta,
                        change));
                cache
            },
            Exists::Unknown | Exists::No => Cache::new(),
        };
        self.addrs = Exists::Yes(cache);
    }

    fn no_endpoints(&mut self, authority_for_logging: &DnsNameAndPort, exists: bool) {
        trace!("no endpoints for {:?} that is known to {}", authority_for_logging,
               if exists { "exist" } else { "not exist" });
        match self.addrs.take() {
            Exists::Yes(mut cache) => {
                cache.clear(
                    &mut |(addr, meta), change| Self::on_change(
                        &mut self.txs,
                        authority_for_logging,
                        addr,
                        meta,
                        change));
            },
            Exists::Unknown | Exists::No => (),
        };
        self.addrs = if exists {
            Exists::Yes(Cache::new())
        } else {
            Exists::No
        };
    }

    fn on_change(txs: &mut Vec<mpsc::UnboundedSender<Update>>,
                 authority_for_logging: &DnsNameAndPort,
                 addr: SocketAddr,
                 meta: Metadata,
                 change: CacheChange) {
        let (update_str, update_constructor): (&'static str, fn(SocketAddr, Metadata) -> Update) =
            match change {
                CacheChange::Insertion => ("insert", Update::Insert),
                CacheChange::Removal =>
                    ("remove", |addr, _| Update::Remove(addr)),
                CacheChange::Modification =>
                    ("change metadata for", Update::ChangeMetadata),
            };
        trace!("{} {:?} for {:?}", update_str, addr, authority_for_logging);
        // etain is used to drop any senders that are dead
        txs.retain(|tx| {
            tx.unbounded_send(update_constructor(addr, meta.clone())).is_ok()
        });
    }
}

// ===== impl Bind =====

impl<F, S, E> Bind for F
where
    F: Fn(&SocketAddr) -> Result<S, E>,
    S: Service,
{
    type Request = S::Request;
    type Response = S::Response;
    type Error = S::Error;
    type Service = S;
    type BindError = E;

    fn bind(&self, addr: &SocketAddr) -> Result<Self::Service, Self::BindError> {
        (*self)(addr)
    }
}

// ===== impl UpdateRx =====

impl<T> Stream for UpdateRx<T>
where T: HttpService<RequestBody = BoxBody, ResponseBody = RecvBody>,
      T::Error: fmt::Debug,
{
    type Item = PbUpdate;
    type Error = RxError<T::Error>;

    fn poll(&mut self) -> Poll<Option<Self::Item>, Self::Error> {
        // this is not ideal.
        let stream = match *self {
            UpdateRx::Waiting(ref mut future) => match future.poll() {
                Ok(Async::Ready(response)) => response.into_inner(),
                Ok(Async::NotReady) => return Ok(Async::NotReady),
                Err(e) => return Err(RxError::Future(e)),
            },
            UpdateRx::Streaming(ref mut stream) =>
                return stream.poll().map_err(RxError::Stream),
        };
        *self = UpdateRx::Streaming(stream);
        self.poll()
    }
}

// ===== impl DstLabels ====

impl DstLabels {
    fn new<I, S>(labels: I) -> Option<Self>
    where
        I: IntoIterator<Item=(S, S)>,
        S: fmt::Display,
    {
        let mut labels = labels.into_iter();

        if let Some((k, v)) = labels.next() {
            // Format the first label pair without a leading comma, since we
            // don't know where it is in the output labels at this point.
            let mut s = format!("dst_{}=\"{}\"", k, v);

            // Format subsequent label pairs with leading commas, since
            // we know that we already formatted the first label pair.
            for (k, v) in labels {
                write!(s, ",dst_{}=\"{}\"", k, v)
                    .expect("writing to string should not fail");
            }

            Some(DstLabels(Arc::from(s)))
        } else {
            // The iterator is empty; return None
            None
        }
    }
}

impl fmt::Display for DstLabels {
    fn fmt(&self, f: &mut fmt::Formatter) -> fmt::Result {
        write!(f, "{}", self.0)
    }
}

/// Construct a new labeled `SocketAddr `from a protobuf `WeightedAddr`.
fn pb_to_addr_meta(pb: WeightedAddr, set_labels: &Arc<HashMap<String, String>>)
            -> Option<(SocketAddr, Metadata)> {
    let addr = pb.addr.and_then(pb_to_sock_addr)?;
    let label_iter =
        set_labels.as_ref()
            .iter()
            .chain(pb.metric_labels.iter());
    let meta = Metadata {
        metric_labels: DstLabels::new(label_iter),
    };
    Some((addr, meta))
}

fn pb_to_sock_addr(pb: TcpAddress) -> Option<SocketAddr> {
    use conduit_proxy_controller_grpc::common::ip_address::Ip;
    use std::net::{Ipv4Addr, Ipv6Addr};
    /*
    current structure is:
    TcpAddress {
        ip: Option<IpAddress {
            ip: Option<enum Ip {
                Ipv4(u32),
                Ipv6(IPv6 {
                    first: u64,
                    last: u64,
                }),
            }>,
        }>,
        port: u32,
    }
    */
    match pb.ip {
        Some(ip) => match ip.ip {
            Some(Ip::Ipv4(octets)) => {
                let ipv4 = Ipv4Addr::from(octets);
                Some(SocketAddr::from((ipv4, pb.port as u16)))
            }
            Some(Ip::Ipv6(v6)) => {
                let octets = [
                    (v6.first >> 56) as u8,
                    (v6.first >> 48) as u8,
                    (v6.first >> 40) as u8,
                    (v6.first >> 32) as u8,
                    (v6.first >> 24) as u8,
                    (v6.first >> 16) as u8,
                    (v6.first >> 8) as u8,
                    v6.first as u8,
                    (v6.last >> 56) as u8,
                    (v6.last >> 48) as u8,
                    (v6.last >> 40) as u8,
                    (v6.last >> 32) as u8,
                    (v6.last >> 24) as u8,
                    (v6.last >> 16) as u8,
                    (v6.last >> 8) as u8,
                    v6.last as u8,
                ];
                let ipv6 = Ipv6Addr::from(octets);
                Some(SocketAddr::from((ipv6, pb.port as u16)))
            }
            None => None,
        },
        None => None,
    }
}<|MERGE_RESOLUTION|>--- conflicted
+++ resolved
@@ -81,13 +81,8 @@
 }
 
 struct DestinationSet<T: HttpService<ResponseBody = RecvBody>> {
-<<<<<<< HEAD
     addrs: Exists<Cache<SocketAddr, Metadata>>,
-    query: DestinationServiceQuery<T>,
-=======
-    addrs: Exists<Cache<SocketAddr, ()>>,
     query: Option<DestinationServiceQuery<T>>,
->>>>>>> 7d3b715c
     txs: Vec<mpsc::UnboundedSender<Update>>,
 }
 
@@ -494,14 +489,9 @@
             Exists::Unknown => (),
         }
     }
-
-<<<<<<< HEAD
-    fn add<A>(&mut self, authority_for_logging: &FullyQualifiedAuthority, addrs_to_add: A)
+  
+    fn add<A>(&mut self, authority_for_logging: &DnsNameAndPort, addrs_to_add: A)
         where A: Iterator<Item = (SocketAddr, Metadata)>
-=======
-    fn add<A>(&mut self, authority_for_logging: &DnsNameAndPort, addrs_to_add: A)
-        where A: Iterator<Item = SocketAddr>
->>>>>>> 7d3b715c
     {
         let mut cache = match self.addrs.take() {
             Exists::Yes(mut cache) => cache,
